import numpy as np
import pytest

from asym_bin_merger import AsymBinMerger

test_cases_with_bottom_left_origin = {
    "TC1_one_bad_bin_center": {
        "bin_contents": np.array(
            [[20, 20, 20], [20, 1, 20], [20, 20, 20]]
        ),  # row 0 = bottom
        "superbin_labels": np.array([[0, 1, 2], [3, 6, 4], [5, 6, 7]]),
    },
    "TC5_snake_bad_path": {
        "bin_contents": np.array([[50, 1, 50], [1, 1, 1], [50, 1, 50]]),
        "superbin_labels": np.array([[0, 3, 1], [3, 3, 3], [2, 3, 3]]),
    },
    "TC6_corner_spill": {
        "bin_contents": np.array([[25, 2, 25], [2, 1, 2], [25, 2, 25]]),
        "superbin_labels": np.array([[0, 3, 1], [3, 3, 3], [2, 3, 3]]),
    },
    "TC7_uniform_low_3x3": {
        "bin_contents": np.array([[10, 10, 10], [10, 10, 10], [10, 10, 10]]),
        "superbin_labels": np.array([[1, 0, 0], [1, 2, 2], [1, 3, 3]]),
    },
    "TC8_bad_ring_around_good_center": {
        "bin_contents": np.array([[2, 2, 2], [2, 20, 2], [2, 2, 2]]),
        "superbin_labels": np.array([[0, 0, 0], [0, 1, 0], [0, 0, 0]]),
    },
}


@pytest.mark.parametrize("name, case", test_cases_with_bottom_left_origin.items())
def test_bin_merging(name, case):
    merger = AsymBinMerger(
        hist=case["bin_contents"],
        max_stat_uncert=0.25,
        output_dir="bin_maps/",
        debug=True,
    )
    merger._run()
<<<<<<< HEAD
    assert np.array_equal(merger._get_merged_hist(), case["superbin_labels"]) == True
=======
>>>>>>> 142c5519
    np.testing.assert_array_equal(merger._get_merged_hist(), case["superbin_labels"])<|MERGE_RESOLUTION|>--- conflicted
+++ resolved
@@ -38,8 +38,4 @@
         debug=True,
     )
     merger._run()
-<<<<<<< HEAD
-    assert np.array_equal(merger._get_merged_hist(), case["superbin_labels"]) == True
-=======
->>>>>>> 142c5519
     np.testing.assert_array_equal(merger._get_merged_hist(), case["superbin_labels"])