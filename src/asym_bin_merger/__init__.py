--- conflicted
+++ resolved
@@ -93,13 +93,8 @@
         it_num = 0
 
         print("Running bin merging sequence.")
-<<<<<<< HEAD
-
-        while len(bad_bins) > 0:
-=======
-        
         while len(bad_bin_indices) > 0:
->>>>>>> fb3e8e2f
+
 
             # get largest stat uncert superbin number
             bad_bin_num = bad_bin_nums[0]
